--- conflicted
+++ resolved
@@ -47,13 +47,8 @@
       - name: Start Python Application
         run: |
           # Start the Python application in the background
-<<<<<<< HEAD
           python main.py > app.log 2>&1 &
-          sleep 10
-=======
-          python main.py &
           sleep 30
->>>>>>> 37673bbe
 
           # Check if the application is responding on port 8000
           if ! curl -sSf http://localhost:8000/health > /dev/null; then
