import asyncio
import re

from fastapi import APIRouter, HTTPException
from openai import OpenAI
from fastapi.responses import StreamingResponse

from app.core.config import settings
from app.core.database import Database
from app.models.chat import ChatRequest
from app.services.chat import initialize_assistant

from app.services.chat_new import insert_vector_embedding, remove_embedding_field, create_vector_index, get_relevant_courses
from app.services.utils import generate_embedding_openai
from app.services.agent import ChatService

router = APIRouter(tags=["chatbot"], prefix="")

# client = OpenAI(api_key=settings.OPENAI_API_KEY)
# assistant = asyncio.run(initialize_assistant(client))
client  = ChatService()

@router.post("/test/embedding")
async def test_embedding(text: str) -> dict:
    """Endpoint to test OpenAI embedding."""
    embedding = await generate_embedding_openai(text)
    print(embedding)
    return {"embedding": embedding}


@router.get("/embedding/store")
async def store_embedding():
    """Endpoint to store OpenAI embedding."""
    response = await insert_vector_embedding()
    return response

@router.get("/embedding/remove")
async def remove_embedding():
    response = await remove_embedding_field()
    return response

@router.get("/index/create_index")
async def create_index():
    response = await create_vector_index()
    return response
@router.get("/index/search_from_index")
async def search_from_index(query: str):
    response = await get_relevant_courses(query)
    return response

@router.post("/chat")
async def chat(chat: ChatRequest):
    """Endpoint to handle chat requests."""
    thread_id = chat.thread_id
    thread_id = "1234"
    message = chat.message
    
    return StreamingResponse(client.get_answer(thread_id, message), media_type="text/plain")

@router.get("/chat/settings")
async def chat_settings():
    """Endpoint to get chat settings."""
    
    settings = await Database.get_collection("chatbotsettings").find_one()
    questions = settings.pop("questionsToAsk")
    print(questions)
    return "settings"

@router.post("/start_thread")
async def start_thread() -> dict:
    """Endpoint to start a new thread."""
    return {"thread_id": "1234"}
    # try:
    #     thread = client.beta.threads.create()
    #     return {"thread_id": thread.id}
    # except Exception as e:
    #     raise HTTPException(status_code=500, detail=str(e))

# @router.post("/chat")
# async def chat(chat: ChatRequest):
#     """Endpoint to handle chat requests."""

    # client.beta.threads.messages.create(
    #     thread_id=chat.thread_id,
    #     role="user",
    #     content=chat.message,
    # )

    # run = client.beta.threads.runs.create(
    #     thread_id=chat.thread_id, assistant_id=assistant.id
    # )

    # while True:
    #     run_status = client.beta.threads.runs.retrieve(
    #         thread_id=chat.thread_id, run_id=run.id
    #     )
    #     if run_status.status == "completed":
    #         break
    #     elif run_status.status in ["failed", "cancelled", "expired"]:
    #         raise HTTPException(status_code=500, detail=str(run_status))
    #     await asyncio.sleep(1)

    # messages = client.beta.threads.messages.list(thread_id=chat.thread_id)
    # response = messages.data[0].content[0].text.value
    # source_tag_pattern = r'【\d+†source】'
    # response = re.sub(source_tag_pattern, '', response)
    
<<<<<<< HEAD
    # response = "Hello, World!"
    # return response

=======
    response = "Hello, World!"
    return response
>>>>>>> bee02444
<|MERGE_RESOLUTION|>--- conflicted
+++ resolved
@@ -105,11 +105,5 @@
     # source_tag_pattern = r'【\d+†source】'
     # response = re.sub(source_tag_pattern, '', response)
     
-<<<<<<< HEAD
-    # response = "Hello, World!"
-    # return response
-
-=======
     response = "Hello, World!"
-    return response
->>>>>>> bee02444
+    return response