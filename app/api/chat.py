import asyncio
import re

from fastapi import APIRouter, HTTPException
from openai import OpenAI

from app.core.config import settings
from app.models.chat import ChatRequest
from app.services.chat import initialize_assistant

from app.services.chat_new import insert_vector_embedding, remove_embedding_field, create_vector_index
from app.services.utils import generate_embedding_openai
router = APIRouter(tags=["chatbot"], prefix="")

# client = OpenAI(api_key=settings.OPENAI_API_KEY)
# assistant = asyncio.run(initialize_assistant(client))

@router.post("/test/embedding")
async def test_embedding(text: str) -> dict:
    """Endpoint to test OpenAI embedding."""
    embedding = await generate_embedding_openai(text)
    print(embedding)
    return {"embedding": embedding}


@router.get("/embedding/store")
async def store_embedding():
    """Endpoint to store OpenAI embedding."""
    response = await insert_vector_embedding()
    return response

@router.get("/embedding/remove")
async def remove_embedding():
    response = await remove_embedding_field()
    return response

@router.get("/embedding/create_index")
async def create_index():
    response = await create_vector_index()
    return response
    
@router.post("/start_thread")
async def start_thread() -> dict:
    """Endpoint to start a new thread."""
    return {"thread_id": "1234"}
    # try:
    #     thread = client.beta.threads.create()
    #     return {"thread_id": thread.id}
    # except Exception as e:
    #     raise HTTPException(status_code=500, detail=str(e))

@router.post("/chat")
async def chat(chat: ChatRequest):
    """Endpoint to handle chat requests."""

<<<<<<< HEAD
    client.beta.threads.messages.create(
        thread_id=chat.thread_id,
        role="user",
        content=chat.message,
    )

    run = client.beta.threads.runs.create(
        thread_id=chat.thread_id, assistant_id=assistant.id
    )

    while True:
        run_status = client.beta.threads.runs.retrieve(
            thread_id=chat.thread_id, run_id=run.id
        )
        if run_status.status == "completed":
            break
        elif run_status.status in ["failed", "cancelled", "expired"]:
            raise HTTPException(status_code=500, detail=str(run_status))
        await asyncio.sleep(1)

    messages = client.beta.threads.messages.list(thread_id=chat.thread_id)
    response = messages.data[0].content[0].text.value
    source_tag_pattern = r"【\d+†source】"
    response = re.sub(source_tag_pattern, "", response)
=======
    # client.beta.threads.messages.create(
    #     thread_id=chat.thread_id,
    #     role="user",
    #     content=chat.message,
    # )

    # run = client.beta.threads.runs.create(
    #     thread_id=chat.thread_id, assistant_id=assistant.id
    # )

    # while True:
    #     run_status = client.beta.threads.runs.retrieve(
    #         thread_id=chat.thread_id, run_id=run.id
    #     )
    #     if run_status.status == "completed":
    #         break
    #     elif run_status.status in ["failed", "cancelled", "expired"]:
    #         raise HTTPException(status_code=500, detail=str(run_status))
    #     await asyncio.sleep(1)

    # messages = client.beta.threads.messages.list(thread_id=chat.thread_id)
    # response = messages.data[0].content[0].text.value
    # source_tag_pattern = r'【\d+†source】'
    # response = re.sub(source_tag_pattern, '', response)
    
    response = "Hello, World!"
    return response
>>>>>>> 4c1d5a7b

    return response<|MERGE_RESOLUTION|>--- conflicted
+++ resolved
@@ -53,32 +53,6 @@
 async def chat(chat: ChatRequest):
     """Endpoint to handle chat requests."""
 
-<<<<<<< HEAD
-    client.beta.threads.messages.create(
-        thread_id=chat.thread_id,
-        role="user",
-        content=chat.message,
-    )
-
-    run = client.beta.threads.runs.create(
-        thread_id=chat.thread_id, assistant_id=assistant.id
-    )
-
-    while True:
-        run_status = client.beta.threads.runs.retrieve(
-            thread_id=chat.thread_id, run_id=run.id
-        )
-        if run_status.status == "completed":
-            break
-        elif run_status.status in ["failed", "cancelled", "expired"]:
-            raise HTTPException(status_code=500, detail=str(run_status))
-        await asyncio.sleep(1)
-
-    messages = client.beta.threads.messages.list(thread_id=chat.thread_id)
-    response = messages.data[0].content[0].text.value
-    source_tag_pattern = r"【\d+†source】"
-    response = re.sub(source_tag_pattern, "", response)
-=======
     # client.beta.threads.messages.create(
     #     thread_id=chat.thread_id,
     #     role="user",
@@ -105,7 +79,4 @@
     # response = re.sub(source_tag_pattern, '', response)
     
     response = "Hello, World!"
-    return response
->>>>>>> 4c1d5a7b
-
     return response